--- conflicted
+++ resolved
@@ -136,10 +136,16 @@
     assert isinstance(y, torch.Tensor)
     assert x.ndim == 4 and y.ndim == 4
 
-<<<<<<< HEAD
+    # Calculate RMSE for each image in the batch
+    mse = torch.mean((_error(x, y)) ** 2, dim=[1, 2, 3])
+    rmse = torch.sqrt(mse)
+
+    # Average over the batch
+    rmse = torch.mean(rmse, dim=0)
+    return rmse
+
 # -----------------------------------------------------------------------------
 """Point-level metrics"""
-
 
 def APK(x, y, k=10):
     assert isinstance(x, torch.Tensor)
@@ -161,13 +167,4 @@
     if not x:
         return 0.0
 
-    return score / min(len(x), k)
-=======
-    # Calculate RMSE for each image in the batch
-    mse = torch.mean((_error(x, y)) ** 2, dim=[1, 2, 3])
-    rmse = torch.sqrt(mse)
-
-    # Average over the batch
-    rmse = torch.mean(rmse, dim=0)
-    return rmse
->>>>>>> 6d557a9d
+    return score / min(len(x), k)